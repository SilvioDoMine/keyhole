// Copyright 2018 Kuei-chun Chen. All rights reserved.

package sim

import (
	"context"
	"os"
	"testing"

	"github.com/simagix/keyhole/mdb"
	"go.mongodb.org/mongo-driver/bson"
	"go.mongodb.org/mongo-driver/mongo"
	"go.mongodb.org/mongo-driver/mongo/options"
)

var UnitTestURL = "mongodb://localhost/"

func getMongoClient() *mongo.Client {
	var err error
	var client *mongo.Client

	if os.Getenv("DATABASE_URL") != "" {
		UnitTestURL = os.Getenv("DATABASE_URL")
	}
	if client, err = mongo.Connect(context.Background(), options.Client().ApplyURI(UnitTestURL)); err != nil {
		panic(err)
	}

	return client
}

func TestGetShardsURIList(t *testing.T) {
	var err error
	var client *mongo.Client
	client = getMongoClient()
	defer client.Disconnect(context.Background())
	uriList, err := mdb.GetShardsURIList(client, UnitTestURL)
	if err != nil {
		t.Fatal(err)
	}

	t.Log(uriList)
}

/*

type Runner struct {
	uri           string
	sslCAFile     string
	sslPEMKeyFile string
	tps           int
	filename      string
	verbose       bool
	peek          bool
	monitor       bool
	duration      int
	cleanup       bool
	drop          bool
	connString    connstring.ConnString
	client        *mongo.Client
}
*/
func TestCreateIndexes(t *testing.T) {
	var docs = []bson.M{bson.M{"email": 1, "hostIp": 1}}
	runner, _ := NewRunner(UnitTestURL, "", "")
<<<<<<< HEAD
	if err := runner.CreateIndexes(docs); err != nil {
=======
	if err := runner.createIndexes(docs); err != nil {
>>>>>>> bc22306b
		t.Fatal(err)
	}
}

func TestCleanup(t *testing.T) {
	var err error
	var runner *Runner

	if runner, err = NewRunner(UnitTestURL, "", ""); err != nil {
		t.Fatal(err)
	}
	if err = runner.Cleanup(); err != nil {
		t.Fatal(err)
	}
}<|MERGE_RESOLUTION|>--- conflicted
+++ resolved
@@ -63,11 +63,7 @@
 func TestCreateIndexes(t *testing.T) {
 	var docs = []bson.M{bson.M{"email": 1, "hostIp": 1}}
 	runner, _ := NewRunner(UnitTestURL, "", "")
-<<<<<<< HEAD
-	if err := runner.CreateIndexes(docs); err != nil {
-=======
 	if err := runner.createIndexes(docs); err != nil {
->>>>>>> bc22306b
 		t.Fatal(err)
 	}
 }
