// Copyright 2018 Kuei-chun Chen. All rights reserved.

package main

import (
	"encoding/json"
	"flag"
	"fmt"
	"log"
	"net"
	"net/http"
	"os"
	"runtime"
	"strings"

	"github.com/simagix/gox"
	"github.com/simagix/keyhole/mdb"
	"github.com/simagix/keyhole/sim"
	"github.com/simagix/keyhole/sim/util"
	"github.com/simagix/mongo-atlas/atlas"
	anly "github.com/simagix/mongo-ftdc/analytics"
	"go.mongodb.org/mongo-driver/x/mongo/driver/connstring"
)

var version = "self-built"

func main() {
	allinfo := flag.Bool("allinfo", false, "get all cluster info")
	changeStreams := flag.Bool("changeStreams", false, "change streams watch")
	collection := flag.String("collection", "", "collection name to print schema")
	collscan := flag.Bool("collscan", false, "list only COLLSCAN (with --loginfo)")
	cardinality := flag.String("cardinality", "", "check collection cardinality")
	conn := flag.Int("conn", 0, "nuumber of connections")
	createIndex := flag.String("createIndex", "", "create indexes")
	diag := flag.String("diag", "", "diagnosis of server status or diagnostic.data")
	duration := flag.Int("duration", 5, "load test duration in minutes")
	drop := flag.Bool("drop", false, "drop examples collection before seeding")
	explain := flag.String("explain", "", "explain a query from a JSON doc or a log line")
	file := flag.String("file", "", "template file for seedibg data")
	ftdc := flag.Bool("ftdc", false, "download from atlas://user:key@group/cluster")
	index := flag.Bool("index", false, "get indexes info")
	info := flag.Bool("info", false, "get cluster info | Atlas info (atlas://user:key)")
	loginfo := flag.Bool("loginfo", false, "log performance analytic from file or Atlas")
	nocolor := flag.Bool("nocolor", false, "disable color codes")
	peek := flag.Bool("peek", false, "only collect stats")
	pause := flag.Bool("pause", false, "pause an Atlas cluster atlas://user:key@group/cluster")
	pipe := flag.String("pipeline", "", "aggregation pipeline")
	port := flag.Int("port", 5408, "web server port number")
	print := flag.String("print", "", "print contents of input file")
	redaction := flag.Bool("redact", false, "redact document")
	regex := flag.String("regex", "", "regex pattern for loginfo")
	request := flag.String("request", "", "Atlas API command")
	resume := flag.Bool("resume", false, "resume an Atlas cluster atlas://user:key@group/cluster")
	schema := flag.Bool("schema", false, "print schema")
	seed := flag.Bool("seed", false, "seed a database for demo")
	simonly := flag.Bool("simonly", false, "simulation only mode")
	sslCAFile := flag.String("sslCAFile", "", "CA file")
	sslPEMKeyFile := flag.String("sslPEMKeyFile", "", "client PEM file")
	tlsCAFile := flag.String("tlsCAFile", "", "TLS CA file")
	tlsCertificateKeyFile := flag.String("tlsCertificateKeyFile", "", "TLS CertificateKey File")
	tps := flag.Int("tps", 20, "number of trasaction per second per connection")
	total := flag.Int("total", 1000, "nuumber of documents to create")
	tx := flag.String("tx", "", "file with defined transactions")
	uri := flag.String("uri", "", "MongoDB URI") // orverides connection uri from args
	ver := flag.Bool("version", false, "print version number")
	verbose := flag.Bool("v", false, "verbose")
	vv := flag.Bool("vv", false, "very verbose")
	webserver := flag.Bool("web", false, "enable web server")
	wt := flag.Bool("wt", false, "visualize wiredTiger cache usage")
	yes := flag.Bool("yes", false, "bypass confirmation")

	flag.Parse()
	if *tlsCAFile == "" && *sslCAFile != "" {
		*tlsCAFile = *sslCAFile
	}
	if *tlsCertificateKeyFile == "" && *sslPEMKeyFile != "" {
		*tlsCertificateKeyFile = *sslPEMKeyFile
	}
	if *uri == "" && len(flag.Args()) > 0 {
		*uri = flag.Arg(0)
	}
	flagset := make(map[string]bool)
	flag.Visit(func(f *flag.Flag) { flagset[f.Name] = true })
	var err error
	if strings.HasPrefix(*uri, "atlas://") {
		var api *atlas.API
		if api, err = atlas.ParseURI(*uri); err != nil {
			log.Fatal(err)
		}
		api.SetArgs(flag.Args())
		api.SetFTDC(*ftdc)
		api.SetInfo(*info)
		api.SetLoginfo(*loginfo)
		api.SetPause(*pause)
		api.SetResume(*resume)
		api.SetRequest(*request)
		api.SetVerbose(*verbose)
		fmt.Println(api.Execute())

		if *loginfo {
			for _, filename := range api.GetLogNames() {
				fmt.Println("=> processing", filename)
				var str string
				li := mdb.NewLogInfo()
				li.SetVerbose(*verbose)
				if str, err = li.AnalyzeFile(filename, *redaction); err != nil {
					log.Println(err)
					continue
				}
				fmt.Println(str)
				if li.OutputFilename != "" {
					log.Println("Log info written to", li.OutputFilename)
<<<<<<< HEAD
					filename := li.OutputFilename
					if idx := strings.LastIndex(filename, "-log.bson.gz"); idx > 0 {
						filename = filename[:idx] + "-log.enc"
					}
					log.Println("Encoded output written to", filename, "(deprecated)")
=======
					if *verbose { // encoded structure is deprecated, replaced with bson.gz
						filename := li.OutputFilename
						if idx := strings.LastIndex(filename, "-log.bson.gz"); idx > 0 {
							filename = filename[:idx] + "-log.enc"
						}
						log.Println("Encoded output written to", filename, "(deprecated)")
					}
>>>>>>> 8ce9b17d
				}
			}
		}
		os.Exit(0)
	} else if *webserver {
		filenames := append([]string{*diag}, flag.Args()...)
		addr := fmt.Sprintf(":%d", *port)
		if listener, err := net.Listen("tcp", addr); err != nil {
			log.Fatal(err)
		} else {
			listener.Close()
		}
		metrics := anly.NewMetrics()
		metrics.ProcessFiles(filenames)
		log.Fatal(http.ListenAndServe(addr, nil))
	} else if *diag != "" {
		filenames := append([]string{*diag}, flag.Args()...)
		metrics := anly.NewDiagnosticData()
		if str, e := metrics.PrintDiagnosticData(filenames); e != nil {
			log.Fatal(e)
		} else {
			fmt.Println(str)
		}
		os.Exit(0)
	} else if *loginfo {
		if len(flag.Args()) < 1 {
			log.Fatal("Usage: keyhole --loginfo filename")
		}
		filenames := []string{}
		for i, arg := range flag.Args() { // backward compatible
			if arg == "-collscan" || arg == "--collscan" {
				*collscan = true
			} else if arg == "-silent" || arg == "--silent" {
				*nocolor = true
			} else if arg == "-v" || arg == "--v" {
				*verbose = true
			} else if (arg == "-regex" || arg == "--regex") && *regex != "" {
				*regex = flag.Args()[i+1]
			} else {
				filenames = append(filenames, arg)
			}
		}
		li := mdb.NewLogInfo()
		li.SetRegexPattern(*regex)
		li.SetCollscan(*collscan)
		li.SetVerbose(*verbose)
		li.SetSilent(*nocolor)
		for _, filename := range filenames {
			var str string
			if str, err = li.AnalyzeFile(filename, *redaction); err != nil {
				log.Fatal(err)
			}
			fmt.Println(str)
			if li.OutputFilename != "" {
<<<<<<< HEAD
				log.Println("Encoded output written to", li.OutputFilename)
				filename := li.OutputFilename
				if idx := strings.LastIndex(filename, "-log.bson.gz"); idx > 0 {
					filename = filename[:idx] + "-log.enc"
				}
				log.Println("Encoded output written to", filename, "(deprecated)")
=======
				log.Println("Log info written to", li.OutputFilename)
				if *verbose { // encoded structure is deprecated, replaced with bson.gz
					filename := li.OutputFilename
					if idx := strings.LastIndex(filename, "-log.bson.gz"); idx > 0 {
						filename = filename[:idx] + "-log.enc"
					}
					log.Println("Encoded output written to", filename, "(deprecated)")
				}
>>>>>>> 8ce9b17d
			}
		}
		os.Exit(0)
	} else if *ver {
		fmt.Println("keyhole", version)
		os.Exit(0)
	} else if *explain != "" && *uri == "" { //--explain file.json.gz (w/o uri)
		exp := mdb.NewExplain()
		if err = exp.PrintExplainResults(*explain); err != nil {
			log.Fatal(err)
		}
		os.Exit(0)
	} else if *print != "" {
		if err := mdb.PrintBSON(*print); err != nil {
			log.Fatal(err)
		}
		os.Exit(0)
	} else if len(*uri) == 0 {
		fmt.Println("Missing connection string")
		fmt.Println("Usage: keyhole [opts] uri")
		flag.PrintDefaults()
		os.Exit(0)
	}

	client, err := mdb.NewMongoClient(*uri, *tlsCAFile, *tlsCertificateKeyFile)
	if err != nil {
		log.Fatal(err)
	}
	connString, err := connstring.Parse(*uri)
	if err != nil {
		log.Fatal(err)
	}

	if *info == true || *allinfo == true {
		if *allinfo == true {
			*verbose = true
			*vv = true
		}
		nConnections := 16
		if *conn != 0 {
			nConnections = *conn
		}
		mc := mdb.NewMongoCluster(client)
		mc.SetConnString(connString)
		mc.SetNumberConnections(nConnections)
		mc.SetRedaction(*redaction)
		mc.SetVerbose(*verbose)
		mc.SetVeryVerbose(*vv)
		if doc, e := mc.GetClusterInfo(); e != nil {
			log.Fatal(e)
		} else if *verbose == false && *vv == false {
			fmt.Println(gox.Stringify(doc, "", "  "))
		}
		os.Exit(0)
	} else if *seed == true {
		f := sim.NewFeeder()
		f.SetCollection(*collection)
		f.SetDatabase(connString.Database)
		f.SetFile(*file)
		f.SetIsDrop(*drop)
		nConnection := 2 * runtime.NumCPU()
		if *conn != 0 {
			nConnection = *conn
		}
		f.SetNumberConnections(nConnection)
		f.SetTotal(*total)
		if err = f.SeedData(client); err != nil {
			log.Fatal(err)
		}
		os.Exit(0)
	} else if *index == true {
		ix := mdb.NewIndexes(client)
		ix.SetNoColor(*nocolor)
		if connString.Database == mdb.KeyholeDB {
			connString.Database = ""
		}
		ix.SetDBName(connString.Database)
		ix.SetVerbose(*verbose)
		if indexesMap, ixe := ix.GetIndexes(); ixe != nil {
			log.Fatal(err)
		} else {
			ix.PrintIndexesOf(indexesMap)
			if err = ix.Save(); err != nil {
				log.Fatal(err)
			}
		}
		os.Exit(0)
	} else if *createIndex != "" {
		if *uri == "" {
			log.Fatal("Usage: keyhole --createIndex <filename>-index.bson.gz mongodb://<...>")
		}
		ix := mdb.NewIndexes(client)
		ix.SetNoColor(*nocolor)
		ix.SetVerbose(*verbose)
		if err = ix.SetIndexesMapFromFile(*createIndex); err != nil {
			log.Fatal(err)
		}
		if err = ix.CreateIndexes(); err != nil {
			log.Fatal(err)
		}
		if indexesMap, ixe := ix.GetIndexes(); ixe != nil {
			log.Fatal(err)
		} else {
			ix.PrintIndexesOf(indexesMap)
		}
		os.Exit(0)
	} else if *schema == true {
		if *collection == "" {
			log.Fatal("usage: keyhole [-v] --schema --collection collection_name <mongodb_uri>")
		}
		c := client.Database(connString.Database).Collection(*collection)
		var str string
		if str, err = sim.GetSchema(c, *verbose); err != nil {
			log.Fatal(err)
		}
		fmt.Println(str)
		os.Exit(0)
	} else if *cardinality != "" { // --card <collection> [-v]
		card := mdb.NewCardinality(client)
		card.SetVerbose(*verbose)
		if summary, e := card.GetCardinalityArray(connString.Database, *cardinality); e != nil {
			log.Fatal(e)
		} else {
			fmt.Println(card.GetSummary(summary))
		}
		os.Exit(0)
	} else if *explain != "" { // --explain json_or_log_file  [-v]
		exp := mdb.NewExplain()
		exp.SetVerbose(*verbose)
		if err = exp.ExecuteAllPlans(client, *explain); err != nil {
			log.Fatal(err)
		}
		os.Exit(0)
	} else if *changeStreams == true {
		stream := mdb.NewChangeStream()
		stream.SetCollection(*collection)
		stream.SetDatabase(connString.Database)
		stream.SetPipelineString(*pipe)
		stream.Watch(client, util.Echo)
		os.Exit(0)
	}

	go func() {
		http.HandleFunc("/", gox.Cors(handler))
		addr := fmt.Sprintf(":%d", *port)
		log.Println(http.ListenAndServe(addr, nil))
	}()
	if *wt == true {
		wtc := mdb.NewWiredTigerCache(client)
		log.Printf("URL: http://localhost:%d/wt\n", *port)
		wtc.Start()
	}

	var runner *sim.Runner
	if runner, err = sim.NewRunner(*uri, *tlsCAFile, *tlsCertificateKeyFile); err != nil {
		log.Fatal(err)
	}
	runner.SetCollection(*collection)
	runner.SetTPS(*tps)
	runner.SetTemplateFilename(*file)
	runner.SetVerbose(*verbose)
	runner.SetSimulationDuration(*duration)
	runner.SetPeekingMode(*peek)
	runner.SetDropFirstMode(*drop)
	nConnection := runtime.NumCPU()
	if *conn != 0 {
		nConnection = *conn
	}
	runner.SetNumberConnections(nConnection)
	runner.SetTransactionTemplateFilename(*tx)
	runner.SetSimOnlyMode(*simonly)
	runner.SetAutoMode(*yes)
	if err = runner.Start(); err != nil {
		log.Fatal(err)
	}
	runner.CollectAllStatus()
}

func handler(w http.ResponseWriter, r *http.Request) {
	json.NewEncoder(w).Encode(map[string]interface{}{"ok": 1, "message": "hello keyhole!"})
}<|MERGE_RESOLUTION|>--- conflicted
+++ resolved
@@ -110,13 +110,6 @@
 				fmt.Println(str)
 				if li.OutputFilename != "" {
 					log.Println("Log info written to", li.OutputFilename)
-<<<<<<< HEAD
-					filename := li.OutputFilename
-					if idx := strings.LastIndex(filename, "-log.bson.gz"); idx > 0 {
-						filename = filename[:idx] + "-log.enc"
-					}
-					log.Println("Encoded output written to", filename, "(deprecated)")
-=======
 					if *verbose { // encoded structure is deprecated, replaced with bson.gz
 						filename := li.OutputFilename
 						if idx := strings.LastIndex(filename, "-log.bson.gz"); idx > 0 {
@@ -124,7 +117,6 @@
 						}
 						log.Println("Encoded output written to", filename, "(deprecated)")
 					}
->>>>>>> 8ce9b17d
 				}
 			}
 		}
@@ -179,14 +171,6 @@
 			}
 			fmt.Println(str)
 			if li.OutputFilename != "" {
-<<<<<<< HEAD
-				log.Println("Encoded output written to", li.OutputFilename)
-				filename := li.OutputFilename
-				if idx := strings.LastIndex(filename, "-log.bson.gz"); idx > 0 {
-					filename = filename[:idx] + "-log.enc"
-				}
-				log.Println("Encoded output written to", filename, "(deprecated)")
-=======
 				log.Println("Log info written to", li.OutputFilename)
 				if *verbose { // encoded structure is deprecated, replaced with bson.gz
 					filename := li.OutputFilename
@@ -195,7 +179,6 @@
 					}
 					log.Println("Encoded output written to", filename, "(deprecated)")
 				}
->>>>>>> 8ce9b17d
 			}
 		}
 		os.Exit(0)
