// Copyright 2018 Kuei-chun Chen. All rights reserved.

package main

import (
	"context"
	"flag"
	"fmt"
	"log"
	"os"
	"strings"

	"github.com/simagix/gox"
	"github.com/simagix/keyhole/mdb"
	"github.com/simagix/keyhole/sim"
	"github.com/simagix/keyhole/sim/util"
	"github.com/simagix/mongo-atlas/atlas"
	anly "github.com/simagix/mongo-ftdc/analytics"
	"go.mongodb.org/mongo-driver/x/mongo/driver/connstring"
)

var version = "self-built"

func main() {
	caFile := flag.String("sslCAFile", "", "CA file")
	changeStreams := flag.Bool("changeStreams", false, "change streams watch")
	clientPEMFile := flag.String("sslPEMKeyFile", "", "client PEM file")
	collection := flag.String("collection", "", "collection name to print schema")
	collscan := flag.Bool("collscan", false, "list only COLLSCAN (with --loginfo)")
	cardinality := flag.String("cardinality", "", "check collection cardinality")
	conn := flag.Int("conn", 10, "nuumber of connections")
	diag := flag.String("diag", "", "diagnosis of server status or diagnostic.data")
	doodle := flag.Bool("doodle", false, "print random values of sample docs")
	duration := flag.Int("duration", 5, "load test duration in minutes")
	drop := flag.Bool("drop", false, "drop examples collection before seeding")
	explain := flag.String("explain", "", "explain a query from a JSON doc or a log line")
	file := flag.String("file", "", "template file for seedibg data")
	ftdc := flag.String("ftdc", "", "process FTDC and output processed data")
	index := flag.Bool("index", false, "get indexes info")
	info := flag.Bool("info", false, "get cluster info | Atlas info (atlas://user:key)")
	loginfo := flag.String("loginfo", "", "log performance analytic")
	peek := flag.Bool("peek", false, "only collect stats")
	pipe := flag.String("pipeline", "", "aggregation pipeline")
	schema := flag.Bool("schema", false, "print schema")
	seed := flag.Bool("seed", false, "seed a database for demo")
	simonly := flag.Bool("simonly", false, "simulation only mode")
	span := flag.Int("span", -1, "granunarity for summary")
	tps := flag.Int("tps", 300, "number of trasaction per second per connection")
	total := flag.Int("total", 1000, "nuumber of documents to create")
	tx := flag.String("tx", "", "file with defined transactions")
	uri := flag.String("uri", "", "MongoDB URI") // orverides connection uri from args
	ver := flag.Bool("version", false, "print version number")
	verbose := flag.Bool("v", false, "verbose")
	webserver := flag.Bool("web", false, "enable web server")

	flag.Parse()
	if *uri == "" && len(flag.Args()) > 0 {
		*uri = flag.Arg(0)
	}
	flagset := make(map[string]bool)
	flag.Visit(func(f *flag.Flag) { flagset[f.Name] = true })
	var err error
	if *ftdc != "" {
		filenames := append([]string{*ftdc}, flag.Args()...)
		if *webserver == true {
			anly.SingleJSONServer(filenames)
		} else {
			met := anly.NewMetrics(filenames)
			met.SetOutputOnly(true)
			met.Read()
			os.Exit(0)
		}
	} else if *diag != "" {
		filenames := append([]string{*diag}, flag.Args()...)
		if *webserver == true { // backward compatible
			anly.SingleJSONServer(filenames)
		} else {
			metrics := anly.NewDiagnosticData(*span)
			if str, e := metrics.PrintDiagnosticData(filenames); e != nil {
				log.Fatal(e)
			} else {
				fmt.Println(str)
			}
		}
		os.Exit(0)
	} else if *info == true && strings.Index(*uri, "atlas://") == 0 {
		var api *atlas.API
		if api, err = atlas.ParseURI(*uri); err != nil {
			log.Fatal(err)
		}
		api.SetVerbose(*verbose)
		var str string
		if str, err = api.GetClustersSummary(); err != nil {
			log.Fatal(err)
		}
		fmt.Println(str)
		os.Exit(0)
	} else if strings.Index(*loginfo, "atlas://") == 0 {
		var atl *atlas.Log
		if atl, err = atlas.ParseLogURI(*loginfo); err != nil {
			log.Fatal(err)
		}
		atl.SetVerbose(*verbose)
		var filenames []string
		if filenames, err = atl.Download(); err != nil {
			log.Fatal(err)
		}
		for _, filename := range filenames {
			fmt.Println("=> processing", filename)
			var str string
			li := mdb.NewLogInfo(filename)
			li.SetVerbose(*verbose)
			if str, err = li.Analyze(); err != nil {
				log.Println(err)
				continue
			}
			fmt.Println(str)
		}
		os.Exit(0)
	} else if *loginfo != "" {
		var str string
		li := mdb.NewLogInfo(*loginfo)
		li.SetCollscan(*collscan)
		li.SetVerbose(*verbose)
		if str, err = li.Analyze(); err != nil {
			log.Fatal(err)
		}
		fmt.Println(str)
		if li.OutputFilename != "" {
			log.Println("Encoded output written to", li.OutputFilename)
		}
		os.Exit(0)
	} else if *ver {
		fmt.Println("keyhole", version)
		os.Exit(0)
	} else if *schema && *uri == "" {
		if *file == "" {
			fmt.Println(util.GetDemoSchema())
		} else {
			fmt.Println(util.GetDemoFromFile(*file))
		}
		os.Exit(0)
	} else if *explain != "" && *uri == "" { //--explain file.json.gz (w/o uri)
		exp := mdb.NewExplain()
		if err = exp.PrintExplainResults(*explain); err != nil {
			log.Fatal(err)
		}
		os.Exit(0)
	} else if len(*uri) == 0 {
		fmt.Println("Missing connection string")
		fmt.Println("Usage: keyhole [opts] uri")
		flag.PrintDefaults()
		os.Exit(0)
	}

	if *uri, err = mdb.Parse(*uri); err != nil {
		log.Fatal(err)
	}

	client, err := mdb.NewMongoClient(*uri, *caFile, *clientPEMFile)
	if err != nil {
		log.Fatal(err)
	}
	connString, err := connstring.Parse(*uri)
	if err != nil {
		log.Fatal(err)
	}

	if *info == true {
		mc := mdb.NewMongoCluster(client)
		mc.SetVerbose(*verbose)
		mc.SetHost(connString.Hosts[0])
<<<<<<< HEAD
=======
		mc.SetDoodleMode(*doodle)
>>>>>>> bc22306b
		if doc, e := mc.GetClusterInfo(); e != nil {
			log.Fatal(e)
		} else if *verbose == false {
			fmt.Println(gox.Stringify(doc, "", "  "))
		}
		os.Exit(0)
	} else if *seed == true {
		f := sim.NewFeeder()
		f.SetCollection(*collection)
		f.SetDatabase(connString.Database)
		f.SetFile(*file)
		f.SetIsDrop(*drop)
		f.SetTotal(*total)
		if err = f.SeedData(client); err != nil {
			log.Fatal(err)
		}
		os.Exit(0)
	} else if *index == true {
		ir := mdb.NewIndexesReader(client)
		if connString.Database == mdb.KEYHOLEDB {
			connString.Database = ""
		}
		ir.SetDBName(connString.Database)
		ir.SetVerbose(*verbose)
		m, e := ir.GetIndexes()
		if e != nil {
			log.Fatal(e)
		}
		ir.Print(m)
		os.Exit(0)
	} else if *schema == true {
		var str string
		if str, err = sim.GetSchemaFromCollection(client, connString.Database, *collection); err != nil {
			log.Fatal(err)
		}
		fmt.Println(str)
		os.Exit(0)
	} else if *cardinality != "" { // --card <collection> [-v]
		card := mdb.NewCardinality(client)
		card.SetVerbose(*verbose)
		if summary, e := card.GetCardinalityArray(connString.Database, *cardinality); e != nil {
			log.Fatal(e)
		} else {
			fmt.Println(card.GetSummary(summary))
		}
		os.Exit(0)
	} else if *explain != "" { // --explain json_or_log_file  [-v]
		exp := mdb.NewExplain()
		exp.SetVerbose(*verbose)
		if err = exp.ExecuteAllPlans(client, *explain); err != nil {
			log.Fatal(err)
		}
		os.Exit(0)
	} else if *changeStreams == true {
		stream := mdb.NewChangeStream()
		stream.SetCollection(*collection)
		stream.SetDatabase(connString.Database)
		stream.SetPipelineString(*pipe)
		stream.Watch(client, util.Echo)
		os.Exit(0)
	}

	client.Disconnect(context.Background())
	var runner *sim.Runner
	if runner, err = sim.NewRunner(*uri, *caFile, *clientPEMFile); err != nil {
		log.Fatal(err)
	}
	runner.SetTPS(*tps)
	runner.SetTemplateFilename(*file)
	runner.SetVerbose(*verbose)
	runner.SetPeekingMode(*peek)
	runner.SetSimulationDuration(*duration)
	runner.SetDropFirstMode(*drop)
	runner.SetNumberConnections(*conn)
	runner.SetTransactionTemplateFilename(*tx)
	runner.SetSimOnlyMode(*simonly)
	if err = runner.Start(); err != nil {
		log.Fatal(err)
	}
	runner.CollectAllStatus()
}<|MERGE_RESOLUTION|>--- conflicted
+++ resolved
@@ -170,10 +170,7 @@
 		mc := mdb.NewMongoCluster(client)
 		mc.SetVerbose(*verbose)
 		mc.SetHost(connString.Hosts[0])
-<<<<<<< HEAD
-=======
 		mc.SetDoodleMode(*doodle)
->>>>>>> bc22306b
 		if doc, e := mc.GetClusterInfo(); e != nil {
 			log.Fatal(e)
 		} else if *verbose == false {
