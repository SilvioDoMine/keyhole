--- conflicted
+++ resolved
@@ -60,10 +60,7 @@
 	ver := flag.Bool("version", false, "print version number")
 	verbose := flag.Bool("v", false, "verbose")
 	webserver := flag.Bool("web", false, "enable web server")
-<<<<<<< HEAD
-=======
 	wt := flag.Bool("wt", false, "visualize wiredTiger cache usage")
->>>>>>> 1818054c
 	yes := flag.Bool("yes", false, "bypass confirmation")
 
 	flag.Parse()
@@ -270,25 +267,6 @@
 			os.Exit(0)
 		}
 	}
-<<<<<<< HEAD
-	if *peek == true {
-		mc := mdb.NewMongoCluster(client)
-		mc.SetVerbose(true)
-		mc.SetConnString(connString)
-		if _, e := mc.GetClusterInfo(); e != nil {
-			log.Fatal(e)
-		}
-	} else if *yes == false {
-		reader := bufio.NewReader(os.Stdin)
-		fmt.Print("Begin a load test [Y/n]: ")
-		text, _ := reader.ReadString('\n')
-		text = strings.Replace(text, "\n", "", -1)
-		if text != "y" && text != "" && text != "Y" {
-			os.Exit(0)
-		}
-	}
-=======
->>>>>>> 1818054c
 	client.Disconnect(context.Background())
 	var runner *sim.Runner
 	if runner, err = sim.NewRunner(*uri, *tlsCAFile, *tlsCertificateKeyFile); err != nil {
