// Copyright 2020 Kuei-chun Chen. All rights reserved.

package mdb

import (
	"bufio"
	"bytes"
	"encoding/gob"
	"encoding/json"
	"errors"
	"fmt"
	"io/ioutil"
	"log"
	"os"
	"path/filepath"
	"regexp"
	"sort"
	"strings"

	"go.mongodb.org/mongo-driver/bson"

	"github.com/simagix/gox"
)

// COLLSCAN constance
const COLLSCAN = "COLLSCAN"

// LogInfo keeps loginfo struct
type LogInfo struct {
	OpsPatterns    []OpPerformanceDoc `bson:"opespatterns"`
	OutputFilename string
	SlowOps        []SlowOps `bson:"slowops"`
	collscan       bool      `bson:"collscan"`
	filename       string
	mongoInfo      string
	regex          string
	silent         bool
	verbose        bool
}

// OpPerformanceDoc stores performance data
type OpPerformanceDoc struct {
	Command    string `bson:"command"`    // count, delete, find, remove, and update
	Count      int    `bson:"count"`      // number of ops
	Filter     string `bson:"filter"`     // query pattern
	MaxMilli   int    `bson:"maxmilli"`   // max millisecond
	Namespace  string `bson:"ns"`         // database.collectin
	Scan       string `bson:"scan"`       // COLLSCAN
	TotalMilli int    `bson:"totalmilli"` // total milliseconds
	Index      string `bson:"index"`      // index used
}

// SlowOps holds slow ops log and time
type SlowOps struct {
	Milli int
	Log   string
}

// LogStats log stats structure
type LogStats struct {
	filter string
	index  string
	milli  int
	ns     string
	op     string
	scan   string
}

const dollarCmd = "$cmd"

// NewLogInfo -
func NewLogInfo() *LogInfo {
	li := LogInfo{collscan: false, silent: false, verbose: false}
	li.regex = `^\S+ \S+\s+(\w+)\s+\[\w+\] (\w+) (\S+) \S+: (.*) (\d+)ms$` // SERVER-37743
	return &li
}

// SetCollscan -
func (li *LogInfo) SetCollscan(collscan bool) {
	li.collscan = collscan
}

// SetSilent -
func (li *LogInfo) SetSilent(silent bool) {
	li.silent = silent
}

// SetVerbose -
func (li *LogInfo) SetVerbose(verbose bool) {
	li.verbose = verbose
}

// SetRegexPattern sets regex patthen
func (li *LogInfo) SetRegexPattern(regex string) {
	if regex != "" {
		li.regex = regex
	}
}

func getConfigOptions(buffers []string) []string {
	matched := regexp.MustCompile(`^\S+ .? CONTROL\s+\[\w+\] (\w+(:)?) (.*)$`)
	var strs []string

	for _, buf := range buffers {
		if matched.MatchString(buf) == true {
			result := matched.FindStringSubmatch(string(buf))
			if result[1] == "db" {
				s := "db " + result[3]
				strs = append(strs, s)
			} else if result[1] == "options:" {
				re := regexp.MustCompile(`((\S+):)`)
				body := re.ReplaceAllString(result[3], "\"$1\":")
				var buf bytes.Buffer
				json.Indent(&buf, []byte(body), "", "  ")

				strs = append(strs, "config options:")
				strs = append(strs, string(buf.Bytes()))
				return strs
			}
		}
	}
	return strs
}

const topN = 25

// Analyze analyze logs from a file without redaction
func (li *LogInfo) Analyze(filename string) (string, error) {
	return li.AnalyzeFile(filename, false)
}

// AnalyzeFile analyze logs from a file
func (li *LogInfo) AnalyzeFile(filename string, redact bool) (string, error) {
	var err error
<<<<<<< HEAD

	if strings.HasSuffix(filename, "-log.enc") == true {
=======
	if strings.HasSuffix(filename, "-log.bson.gz") == true {
		var data []byte
		var err error
		var fd *bufio.Reader
		if fd, err = gox.NewFileReader(filename); err != nil {
			return "", err
		}
		if data, err = ioutil.ReadAll(fd); err != nil {
			return "", err
		}
		if err = bson.Unmarshal(data, &li); err != nil {
			return "", err
		}
		li.OutputFilename = ""
	} else if strings.HasSuffix(filename, "-log.enc") == true { // encoded structure is deprecated, replaced with bson.gz
>>>>>>> 8ce9b17d
		log.Println("Using a deprecated file type", filename)
		var data []byte
		if data, err = ioutil.ReadFile(filename); err != nil {
			return "", err
		}
		buffer := bytes.NewBuffer(data)
		dec := gob.NewDecoder(buffer)
		if err = dec.Decode(li); err != nil {
			return "", err
		}
		li.OutputFilename = ""
<<<<<<< HEAD
	} else if strings.HasSuffix(filename, "-log.bson.gz") == true {
		var data []byte
		var err error
		var fd *bufio.Reader
		if fd, err = gox.NewFileReader(filename); err != nil {
			return "", err
		}
		if data, err = ioutil.ReadAll(fd); err != nil {
			return "", err
		}
		if err = bson.Unmarshal(data, &li); err != nil {
			return "", err
		}
		li.OutputFilename = ""
=======
>>>>>>> 8ce9b17d
	} else {
		var file *os.File
		var reader *bufio.Reader
		li.filename = filename
		if file, err = os.Open(filename); err != nil {
			return "", err
		}
		defer file.Close()
		if reader, err = gox.NewReader(file); err != nil {
			return "", err
		}
		var lineCounts int
		if li.silent == false {
			lineCounts, _ = gox.CountLines(reader)
			file.Seek(0, 0)
		}
		if reader, err = gox.NewReader(file); err != nil {
			return "", err
		}
		if err = li.Parse(reader, lineCounts); err != nil {
			return "", err
		}
		if len(li.OpsPatterns) > 0 {
			li.OutputFilename = filepath.Base(filename)
			if strings.HasSuffix(li.OutputFilename, ".gz") {
				li.OutputFilename = li.OutputFilename[:len(li.OutputFilename)-3]
			}
			if strings.HasSuffix(li.OutputFilename, ".log") == false {
				li.OutputFilename += "-log.bson.gz"
			} else {
				li.OutputFilename = li.OutputFilename[:len(li.OutputFilename)-4] + "-log.bson.gz"
			}
			if redact == true {
				li.SlowOps = []SlowOps{}
			}
<<<<<<< HEAD
			buf, _ := bson.Marshal(li)
			var bsond bson.D
			bson.Unmarshal(buf, &bsond)
			buf, _ = bson.Marshal(bsond)
			gox.OutputGzipped(buf, li.OutputFilename)

			var data bytes.Buffer
			enc := gob.NewEncoder(&data)
			if err = enc.Encode(li); err != nil {
				log.Println("encode error:", err)
			}
			filename := li.OutputFilename
			if idx := strings.LastIndex(filename, "-log.bson.gz"); idx > 0 {
				filename = filename[:idx] + "-log.enc"
			}
			ioutil.WriteFile(filename, data.Bytes(), 0644)
=======
			var buf []byte
			var bsond bson.D
			if buf, err = bson.Marshal(li); err != nil {
				return li.printLogsSummary(), err
			}
			bson.Unmarshal(buf, &bsond)
			if buf, err = bson.Marshal(bsond); err != nil {
				return li.printLogsSummary(), err
			}
			gox.OutputGzipped(buf, li.OutputFilename)

			if li.verbose { // encoded structure is deprecated, replaced with bson.gz
				var data bytes.Buffer
				enc := gob.NewEncoder(&data)
				if err = enc.Encode(li); err == nil {
					filename := li.OutputFilename
					if idx := strings.LastIndex(filename, "-log.bson.gz"); idx > 0 {
						filename = filename[:idx] + "-log.enc"
					}
					ioutil.WriteFile(filename, data.Bytes(), 0644)
				}
			}
>>>>>>> 8ce9b17d
		}
	}
	return li.printLogsSummary(), nil
}

// Parse parse text or json
func (li *LogInfo) Parse(reader *bufio.Reader, counts ...int) error {
	var err error
	var buf []byte
	var isPrefix bool
	var logType string
	var opsMap map[string]OpPerformanceDoc
	var stat LogStats
	opsMap = make(map[string]OpPerformanceDoc)
	lineCounts := 0
	if len(counts) > 0 {
		lineCounts = counts[0]
	}
	index := 0
	for {
		if lineCounts > 0 && li.silent == false && index%50 == 0 {
			fmt.Fprintf(os.Stderr, "\r%3d%% ", (100*index)/lineCounts)
		}
		if buf, isPrefix, err = reader.ReadLine(); err != nil { // 0x0A separator = newline
			break
		}
		index++
		str := string(buf)
		for isPrefix == true {
			var bbuf []byte
			if bbuf, isPrefix, err = reader.ReadLine(); err != nil {
				break
			}
			str += string(bbuf)
		}
		if logType == "" { //examine the log logType
			if regexp.MustCompile("^{.*}$").MatchString(str) == true {
				logType = "logv2"
				if stat, err = li.ParseLogv2(str); err != nil {
					continue
				}
			} else if regexp.MustCompile("^\\d{4}-\\d{2}-\\d{2}T\\d{2}:\\d{2}:\\d{2}.*").MatchString(str) == true {
				logType = "text"
				if stat, err = li.ParseLog(str); err != nil {
					continue
				}
			} else {
				return errors.New("unsupported format")
			}
		} else if logType == "text" {
			if stat, err = li.ParseLog(str); err != nil {
				continue
			}
		} else if logType == "logv2" {
			if stat, err = li.ParseLogv2(str); err != nil {
				continue
			}
		}
		if stat.op == "" {
			if li.verbose {
				fmt.Println(str)
			}
			continue
		} else if stat.op == dollarCmd {
			continue
		}
		key := stat.op + "." + stat.ns + "." + stat.filter + "." + stat.scan
		_, ok := opsMap[key]
		if stat.op != "insert" && (len(li.SlowOps) < topN || stat.milli > li.SlowOps[topN-1].Milli) {
			li.SlowOps = append(li.SlowOps, SlowOps{Milli: stat.milli, Log: str})
			sort.Slice(li.SlowOps, func(i, j int) bool {
				return li.SlowOps[i].Milli > li.SlowOps[j].Milli
			})
			if len(li.SlowOps) > topN {
				li.SlowOps = li.SlowOps[:topN]
			}
		}

		if ok {
			max := opsMap[key].MaxMilli
			if stat.milli > max {
				max = stat.milli
			}
			x := opsMap[key].TotalMilli + stat.milli
			y := opsMap[key].Count + 1
			opsMap[key] = OpPerformanceDoc{Command: opsMap[key].Command, Namespace: stat.ns, Filter: opsMap[key].Filter,
				MaxMilli: max, TotalMilli: x, Count: y, Scan: stat.scan, Index: stat.index}
		} else {
			opsMap[key] = OpPerformanceDoc{Command: stat.op, Namespace: stat.ns, Filter: stat.filter, TotalMilli: stat.milli,
				MaxMilli: stat.milli, Count: 1, Scan: stat.scan, Index: stat.index}
		}
	}
	li.OpsPatterns = make([]OpPerformanceDoc, 0, len(opsMap))
	for _, value := range opsMap {
		li.OpsPatterns = append(li.OpsPatterns, value)
	}
	sort.Slice(li.OpsPatterns, func(i, j int) bool {
		return float64(li.OpsPatterns[i].TotalMilli)/float64(li.OpsPatterns[i].Count) > float64(li.OpsPatterns[j].TotalMilli)/float64(li.OpsPatterns[j].Count)
	})
	if li.silent == false {
		fmt.Fprintf(os.Stderr, "\r     \r")
	}
	return nil
}

// printLogsSummary prints loginfo summary
func (li *LogInfo) printLogsSummary() string {
	red := codeRed
	green := codeGreen
	tail := codeDefault
	if li.silent == true {
		red = ""
		green = ""
		tail = ""
	}
	summaries := []string{}
	if li.verbose == true {
		summaries = append([]string{}, li.mongoInfo)
	}
	if len(li.SlowOps) > 0 && li.verbose == true {
		summaries = append(summaries, fmt.Sprintf("Ops slower than 10 seconds (list top %d):", len(li.SlowOps)))
		for _, op := range li.SlowOps {
			summaries = append(summaries, fmt.Sprintf("%s (%s) %dms", op.Log, gox.MilliToTimeString(float64(op.Milli)), op.Milli))
		}
		summaries = append(summaries, "\n")
	}
	var buffer bytes.Buffer
	buffer.WriteString("\r+----------+--------+------+--------+------+---------------------------------+--------------------------------------------------------------+\n")
	buffer.WriteString(fmt.Sprintf("| Command  |COLLSCAN|avg ms| max ms | Count| %-32s| %-60s |\n", "Namespace", "Query Pattern"))
	buffer.WriteString("|----------+--------+------+--------+------+---------------------------------+--------------------------------------------------------------|\n")
	for _, value := range li.OpsPatterns {
		str := value.Filter
		if len(value.Command) > 10 {
			value.Command = value.Command[:10]
		}
		if len(value.Namespace) > 33 {
			length := len(value.Namespace)
			value.Namespace = value.Namespace[:1] + "*" + value.Namespace[(length-31):]
		}
		if len(str) > 60 {
			str = value.Filter[:60]
			idx := strings.LastIndex(str, " ")
			if idx > 0 {
				str = value.Filter[:idx]
			}
		}
		output := ""
		avg := float64(value.TotalMilli) / float64(value.Count)
		avgstr := gox.MilliToTimeString(avg)
		if value.Scan == COLLSCAN {
			output = fmt.Sprintf("|%-10s %v%8s%v %6s %8d %6d %-33s %v%-62s%v|\n", value.Command, red, value.Scan, tail,
				avgstr, value.MaxMilli, value.Count, value.Namespace, red, str, tail)
		} else {
			output = fmt.Sprintf("|%-10s %8s %6s %8d %6d %-33s %-62s|\n", value.Command, value.Scan,
				avgstr, value.MaxMilli, value.Count, value.Namespace, str)
		}
		buffer.WriteString(output)
		if len(value.Filter) > 60 {
			remaining := value.Filter[len(str):]
			for i := 0; i < len(remaining); i += 60 {
				epos := i + 60
				var pstr string
				if epos > len(remaining) {
					epos = len(remaining)
					pstr = remaining[i:epos]
				} else {
					str = strings.Trim(remaining[i:epos], " ")
					idx := strings.LastIndex(str, " ")
					if idx >= 0 {
						pstr = str[:idx]
						i -= (60 - idx)
					} else {
						pstr = str
						i -= (60 - len(str))
					}
				}
				if value.Scan == COLLSCAN {
					output = fmt.Sprintf("|%74s   %v%-62s%v|\n", " ", red, pstr, tail)
					buffer.WriteString(output)
				} else {
					output = fmt.Sprintf("|%74s   %-62s|\n", " ", pstr)
					buffer.WriteString(output)
				}
			}
		}
		if value.Index != "" {
			output = fmt.Sprintf("|...index:  %v%-128s%v|\n", green, value.Index, tail)
			buffer.WriteString(output)
		}
	}
	buffer.WriteString("+----------+--------+------+--------+------+---------------------------------+--------------------------------------------------------------+\n")
	summaries = append(summaries, buffer.String())
	return strings.Join(summaries, "\n")
}<|MERGE_RESOLUTION|>--- conflicted
+++ resolved
@@ -132,10 +132,6 @@
 // AnalyzeFile analyze logs from a file
 func (li *LogInfo) AnalyzeFile(filename string, redact bool) (string, error) {
 	var err error
-<<<<<<< HEAD
-
-	if strings.HasSuffix(filename, "-log.enc") == true {
-=======
 	if strings.HasSuffix(filename, "-log.bson.gz") == true {
 		var data []byte
 		var err error
@@ -151,7 +147,6 @@
 		}
 		li.OutputFilename = ""
 	} else if strings.HasSuffix(filename, "-log.enc") == true { // encoded structure is deprecated, replaced with bson.gz
->>>>>>> 8ce9b17d
 		log.Println("Using a deprecated file type", filename)
 		var data []byte
 		if data, err = ioutil.ReadFile(filename); err != nil {
@@ -163,23 +158,6 @@
 			return "", err
 		}
 		li.OutputFilename = ""
-<<<<<<< HEAD
-	} else if strings.HasSuffix(filename, "-log.bson.gz") == true {
-		var data []byte
-		var err error
-		var fd *bufio.Reader
-		if fd, err = gox.NewFileReader(filename); err != nil {
-			return "", err
-		}
-		if data, err = ioutil.ReadAll(fd); err != nil {
-			return "", err
-		}
-		if err = bson.Unmarshal(data, &li); err != nil {
-			return "", err
-		}
-		li.OutputFilename = ""
-=======
->>>>>>> 8ce9b17d
 	} else {
 		var file *os.File
 		var reader *bufio.Reader
@@ -215,24 +193,6 @@
 			if redact == true {
 				li.SlowOps = []SlowOps{}
 			}
-<<<<<<< HEAD
-			buf, _ := bson.Marshal(li)
-			var bsond bson.D
-			bson.Unmarshal(buf, &bsond)
-			buf, _ = bson.Marshal(bsond)
-			gox.OutputGzipped(buf, li.OutputFilename)
-
-			var data bytes.Buffer
-			enc := gob.NewEncoder(&data)
-			if err = enc.Encode(li); err != nil {
-				log.Println("encode error:", err)
-			}
-			filename := li.OutputFilename
-			if idx := strings.LastIndex(filename, "-log.bson.gz"); idx > 0 {
-				filename = filename[:idx] + "-log.enc"
-			}
-			ioutil.WriteFile(filename, data.Bytes(), 0644)
-=======
 			var buf []byte
 			var bsond bson.D
 			if buf, err = bson.Marshal(li); err != nil {
@@ -255,7 +215,6 @@
 					ioutil.WriteFile(filename, data.Bytes(), 0644)
 				}
 			}
->>>>>>> 8ce9b17d
 		}
 	}
 	return li.printLogsSummary(), nil
