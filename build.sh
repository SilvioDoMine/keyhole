--- conflicted
+++ resolved
@@ -16,11 +16,7 @@
 
 $DEP ensure $UPDATE
 export version="$(git symbolic-ref --short HEAD)-$(date "+%Y%m%d.%s")"
-<<<<<<< HEAD
-export ver="2.1.2"
-=======
 export ver="2.2.0"
->>>>>>> 9b769a94
 export version="v${ver}-$(date "+%Y%m%d")"
 mkdir -p build
 env GOOS=linux GOARCH=amd64 go build -ldflags "-X main.version=$version" -o build/keyhole-linux-x64 keyhole.go
